--- conflicted
+++ resolved
@@ -10,11 +10,7 @@
 # When you want to use a different version, change it below, save the
 # file and run `bundle install`. Run Jekyll with `bundle exec`, like so:
 #
-<<<<<<< HEAD
 #	bundle exec jekyll serve
-=======
-#  bundle exec jekyll serve
->>>>>>> 12f76cf0
 #
 # This will help ensure the proper Jekyll version is running.
 # Happy Jekylling!
@@ -40,9 +36,4 @@
 
 # Lock `http_parser.rb` gem to `v0.6.x` on JRuby builds since newer versions of the gem
 # do not have a Java counterpart.
-<<<<<<< HEAD
-gem "http_parser.rb", "~> 0.6.0", :platforms => [:jruby]
-
-=======
-gem "http_parser.rb", "~> 0.6.0", :platforms => [:jruby]
->>>>>>> 12f76cf0
+gem "http_parser.rb", "~> 0.6.0", :platforms => [:jruby]