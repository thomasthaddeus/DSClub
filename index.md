--- conflicted
+++ resolved
@@ -1,16 +1,11 @@
 ---
 title: DS Club
 slug: home
-<<<<<<< HEAD
 layout: Home
-=======
-layout: default
->>>>>>> 1ff19110
 author: Thaddeus Thomas
 github_username: thomasthaddeus
 ---
 
-<<<<<<< HEAD
 The DS Club 10-week program is a well-structured curriculum designed to guide members in learning about data science in an interactive and engaging way. Each week focuses on a different topic, which varies from basic concepts to hands-on workshops, networking, and project showcases.
 
 ## Weekly Topics
@@ -31,29 +26,6 @@
 
 ### Week 5: Data Visualization Workshop
 
-=======
-
-The DS Club 10-week program is a well-structured curriculum designed to guide members in learning about data science in an interactive and engaging way. Each week focuses on a different topic, which varies from basic concepts to hands-on workshops, networking, and project showcases.
-
-## Weekly Topics
-
-### Week 1: Overview of the DS Club
-
-### Week 2: Basics of Data Science
-
-This week focuses on the foundational concepts of data science. We'll cover topics such as the different roles in data science (data analyst, data engineer, data scientist), the data science process (data collection, cleaning, exploration, modeling, evaluation, and interpretation), and the tools commonly used in the field (Python, R, SQL).
-
-### Week 3: Hands-on Workshop: Python for Data Science
-
-We will dive into the Python programming language, focusing on the skills needed for data analysis. Members will be introduced to Python syntax and data structures, as well as important libraries for data science such as Pandas and Numpy. We'll practice reading data into Python, performing basic data cleaning, and conducting a simple data analysis.
-
-### Week 4: Guest Lecture
-
-For this session, we'll have a guest speaker from the industry or academia to share their experience and insights about data science. Topics might range from emerging trends, real-world applications, to career advice. A Q&A session will be included to allow club members to interact with the guest.
-
-### Week 5: Data Visualization Workshop
-
->>>>>>> 1ff19110
 Data visualization plays a crucial role in data science. This week, we'll learn about the basic principles of data visualization and get hands-on experience creating plots and charts using libraries/tools such as Matplotlib, Seaborn, ggplot, or Tableau.
 
 ### Week 6: Machine Learning Basics
@@ -68,27 +40,30 @@
 
 We'll host a mini data competition or hackathon where members will form teams and solve a real-world data problem. This will be a fun, engaging way to apply learned skills.
 
+### Week 8: Mini Data Competition/Hackathon
 ### Week 9: Data Ethics Discussion
 
+We'll host a mini data competition or hackathon where members will form teams and solve a real-world data problem. This will be a fun, engaging way to apply learned skills.
 This week, we'll engage in a meaningful discussion about the importance of ethics in data science, including real-world examples of ethical dilemmas. This will encourage members to think critically about the implications of their work.
 
+### Week 9: Data Ethics Discussion
 ### Week 10: Wrap-up and Next Steps
+
+This week, we'll engage in a meaningful discussion about the importance of ethics in data science, including real-world examples of ethical dilemmas. This will encourage members to think critically about the implications of their work.
+In our final week, we'll reflect on the past 10 weeks, discuss what was learned, what went well, and what could be improved.
+We'll also collect feedback to improve future sessions and discuss plans for the club moving forward.
+
+### Week 10: Wrap-up and Next Steps
+## End Goal
 
 In our final week, we'll reflect on the past 10 weeks, discuss what was learned, what went well, and what could be improved.
 We'll also collect feedback to improve future sessions and discuss plans for the club moving forward.
+The key to our club's success is to make each week interactive and engaging, whether that's through discussions, Q&A sessions, or collaborative activities.
 
 ## End Goal
+Our aim is for all members to feel involved and gain the maximum benefit from their participation in the DS Club.
 
-<<<<<<< HEAD
-The key to our club's success is to make each week interactive and engaging, whether that's through discussions, Q&A sessions, or collaborative activities.
 
 Our aim is for all members to feel involved and gain the maximum benefit from their participation in the DS Club.
 
-
-
-{% include footer.html %}
-=======
-The key to our club's success is to make each week interactive and engaging, whether that's through discussions, Q&A sessions, or collaborative activities. 
-
-Our aim is for all members to feel involved and gain the maximum benefit from their participation in the DS Club.
->>>>>>> 1ff19110
+{% include footer.html %}